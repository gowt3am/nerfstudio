# Copyright 2022 The Nerfstudio Team. All rights reserved.
#
# Licensed under the Apache License, Version 2.0 (the "License");
# you may not use this file except in compliance with the License.
# You may obtain a copy of the License at
#
#     http://www.apache.org/licenses/LICENSE-2.0
#
# Unless required by applicable law or agreed to in writing, software
# distributed under the License is distributed on an "AS IS" BASIS,
# WITHOUT WARRANTIES OR CONDITIONS OF ANY KIND, either express or implied.
# See the License for the specific language governing permissions and
# limitations under the License.

"""
HyperSim dataset.
"""

import h5py
import warnings
from typing import Dict

import numpy as np
import torch
import torch.nn.functional as F
from einops import rearrange
from PIL import Image, ImageFilter
from typing import List
from torchtyping import TensorType

from pytorch3d.structures import Pointclouds
from pytorch3d.renderer import (PerspectiveCameras, PointsRasterizer,
    PointsRasterizationSettings, NormWeightedCompositor, PointsRenderer)

from nerfstudio.data.dataparsers.base_dataparser import DataparserOutputs
from nerfstudio.data.datasets.base_dataset import InputDataset
from nerfstudio.data.utils.data_utils import hypersim_generate_camera_rays, \
                        hypersim_generate_pointcloud, hypersim_clip_depths_to_bbox

class HyperSimDataset(InputDataset):
    """Wrapper for HyperSim dataset that loads actual images, labels

    Args:
        dataparser_outputs: description of where and how to read input images.
        scale_factor: The downscaling factor for the dataparser outputs.
    """
    def __init__(self, dataparser_outputs: DataparserOutputs, scale_factor: float = 1.0,
                 labels: List[str] = [], test_tuning: bool = False, pregen_random_views: bool = False,
<<<<<<< HEAD
                 on_the_fly_random_views: bool = False, rendered_depth_new_views: bool = False):
=======
                 on_the_fly_random_views: bool = False, depth_as_distance: bool = True):
>>>>>>> 22a72485
        super().__init__(dataparser_outputs, scale_factor)
        self.labels = labels
        self.test_tuning = test_tuning
        self.pregen_random_views = pregen_random_views
        self.on_the_fly_random_views = on_the_fly_random_views
<<<<<<< HEAD
        self.rendered_depth_new_views = rendered_depth_new_views
        
=======
        self.depth_as_distance = depth_as_distance

>>>>>>> 22a72485
        self.img_filenames = dataparser_outputs.image_filenames
        self.depth_filenames = self.metadata["depth_filenames"]
        self.normal_filenames = self.metadata["normal_filenames"]
        self.semantic_filenames = self.metadata["semantic_filenames"]
        self.semantic_instance_filenames = self.metadata["semantic_instance_filenames"]
        self.entity_id_filenames = self.metadata["entity_id_filenames"]
        self.gen_image_filenames = self.metadata["gen_image_filenames"]
        self.gen_mask_filenames = self.metadata["gen_mask_filenames"]
        self.gen_poses = self.metadata["gen_poses"]
        self.render_camera_idx = self.metadata["nearest_cam_ids"]
        self.ordered_gen_poses = self.metadata["ordered_gen_poses"]
        
        self.m_per_asset_unit = self.metadata["m_per_asset_unit"]
        self.H_orig = self.metadata["H_orig"]
        self.W_orig = self.metadata["W_orig"]
        self.H = int(self.H_orig * scale_factor)
        self.W = int(self.W_orig * scale_factor)
        self.metadata["H"] = self.H
        self.metadata["W"] = self.W
        self.xyz_min = self.metadata["xyz_min"]
        self.xyz_max = self.metadata["xyz_max"]
        self.scene_boundary = self.metadata["scene_boundary"]
        self.M_cam_from_uv = self.metadata["M_cam_from_uv"]
        self.fx = self.metadata["fx"]
        self.fy = self.metadata["fy"]
        self.cx = self.metadata["cx"]
        self.cy = self.metadata["cy"]
        self.orig_poses = self.metadata["orig_poses"]

        self.distance_per_z = self._distance_to_z()
        if "depth" in self.labels:
            self._process_and_clip_depth()

        if self.test_tuning:
            print(f"Test Tuning is enabled, so loading the reconstructed test-view images and their masks")
            self.labels = labels + ["pregenerated", "mask"]
        elif self.pregen_random_views:
            self.num_random_views = len(self.gen_image_filenames) - len(self.img_filenames)
            print(f"Pregenerated Random Views is enabled, so loading {self.num_random_views} additional views for training")
            self.labels = labels + ["mask"]
        elif self.on_the_fly_random_views:
            print(f"On the fly Random Views is enabled, so generating random views every epoch")
            self.num_random_views = self.gen_poses.shape[0] - len(self.img_filenames)
            self.labels = labels + ["mask", "pose"]
            self.prepare_random_view_generation()
        elif self.rendered_depth_new_views:
            print(f"Rendering new views from rendered depth is enabled")
            self.labels = labels + ["pose", "closest_pose"]
            self.find_closest_poses()

    def get_image(self, image_idx: int) -> TensorType["image_height", "image_width", "num_channels"]:
        """Load image, apply tonemapping, rescale it and return 3-channel float32 tensor.

        Args:
            image_idx: The image index in the dataset.
        """
        image_filename = self.img_filenames[image_idx]
        hdr_image = h5py.File(image_filename, 'r')['dataset'][:].astype('float32')
        render_entity_id_filename = self.entity_id_filenames[image_idx]
        render_entity_id = h5py.File(render_entity_id_filename, 'r')['dataset'][:].astype('int32')
        image = self._tonemapping(hdr_image, render_entity_id)

        # rescaled shape should be (h, w, 3), dtype is float32, range is [0, 1]
        image = self._downscale_content(torch.from_numpy(image.astype('float32')), "color")
        assert len(image.shape) == 3
        assert image.shape[2] == 3, f"Image shape of {image.shape} is incorrect."
        return image

    def _tonemapping(self, hdr_image: np.ndarray, render_entity_id: np.ndarray) -> np.ndarray:
        """From https://github.com/apple/ml-hypersim/blob/main/code/python/tools/scene_generate_images_tonemap.py
                
        Compute brightness according to "CCIR601 YIQ" method, use CGIntrinsics strategy for tonemapping, see
        [1] https://github.com/snavely/pbrs_tonemapper/blob/master/tonemap_rgbe.py
        [2] https://landofinterruptions.co.uk/manyshades
        """
        assert (render_entity_id != 0).all()
        gamma                             = 1.0/2.2 # standard gamma correction exponent
        inv_gamma                         = 1.0/gamma
        percentile                        = 90 # want this percentile brightness value in unmodified image ...
        brightness_nth_percentile_desired = 0.8 # ... to be this bright after scaling
        valid_mask = render_entity_id != -1
        
        if np.count_nonzero(valid_mask) == 0:
            # If there are no valid pixels, set scale to 1.0
            scale = 1.0 
        else:
            # "CCIR601 YIQ" method for computing brightness
            brightness = 0.3 * hdr_image[:,:,0] + 0.59 * hdr_image[:,:,1] + 0.11 * hdr_image[:,:,2] 
            brightness_valid = brightness[valid_mask]

            # If the kth percentile brightness value in the unmodified image is 
            # less than this, set the scale to 0.0 to avoid divide-by-zero
            eps                               = 0.0001
            brightness_nth_percentile_current = np.percentile(brightness_valid, percentile)

            if brightness_nth_percentile_current < eps:
                scale = 0.0
            else:
                # Snavely uses the following expression in the code at 
                # https://github.com/snavely/pbrs_tonemapper/blob/master/tonemap_rgbe.py:
                # scale = np.exp(np.log(brightness_nth_percentile_desired)*inv_gamma 
                #         - np.log(brightness_nth_percentile_current))
                #
                # Our expression below is equivalent, but is more intuitive, 
                # because it follows more directly from the expression:
                # (scale*brightness_nth_percentile_current)^gamma = 
                #           = brightness_nth_percentile_desired
                scale = np.power(brightness_nth_percentile_desired, inv_gamma) 
                scale /= brightness_nth_percentile_current
        return np.clip(np.power(np.maximum(scale * hdr_image, 0), gamma), 0, 1)

    def _downscale_content(self, content: TensorType, label: str = "color") -> TensorType:
        if self.scale_factor != 1.0:
            height, width = content.shape[:2]
            self.new_size = (int(height * self.scale_factor), int(width * self.scale_factor))
            if label == 'color':
                content = F.interpolate(content.permute(2,0,1), size = self.new_size,
                                        mode='bilinear').permute(1,2,0)
            elif label == 'depth':
                # Nearest neighbor instead of bilinear, in order to retain missing elements
                content =  F.interpolate(torch.unsqueeze(content, dim = 0),
                                         size = self.new_size, mode='nearest').squeeze(0)
            elif label in ['normals', 'normals_depth']:
                # Nearest neighbor instead of bilinear, in order to retain missing elements
                content = F.interpolate(content.permute(2,0,1), size = self.new_size,
                                        mode='nearest').permute(1,2,0)
                # Normalize normals to unit length, because
                # unit length gets ruined after interpolation.
                # But keep the zero vector missing element code.
                with torch.no_grad():
                    zero_idx = (content.abs().sum(-1) != 0.0).unsqueeze(-1)
                    norm = F.normalize(content, p = 2.0, dim = -1)
                    content = torch.where(zero_idx, content, norm)
            elif label == 'semantics':
                content = F.interpolate(torch.unsqueeze(content, dim = 0).float(),
                    size = self.new_size, mode='nearest').squeeze(0).type(content.dtype)
            elif label == 'pregenerated':
                content = F.interpolate(content.permute(2,0,1), size = self.new_size,
                                        mode='bilinear').permute(1,2,0)
            elif label == 'mask':
                content = F.interpolate(torch.unsqueeze(content, dim = 0).float(),
                    size = self.new_size, mode='nearest').squeeze(0).type(content.dtype)
        return content

    def get_metadata(self, data: Dict) -> Dict:
        """Method used to load additional labels for requested data["image_idx"]

        Args:
            image_idx: The image index in the dataset.
        """
        metadata = {}
        image_idx = data["image_idx"]
        for label in self.labels:
            if label == 'normals_depth':
                # TODO : If this is required, use it once the model code is done
                raise NotImplementedError("Normals from depth as labels is not implemented")
            
            elif label == "depth":
                content =  self.all_depths[image_idx]

            elif label == "normals":
                content = h5py.File(self.normal_filenames[image_idx], 'r')['dataset'][:].astype('float32')
                if content is None:
                    content = np.zeros((self.H_orig, self.W_orig, 3), dtype=np.float32)
                zero_vect = np.zeros(3, dtype=content.dtype)
                content[np.isnan(np.abs(content).sum(axis=-1))] = zero_vect
            
            elif label in ["semantics", "semantics_WF"]:
                content = h5py.File(self.semantic_filenames, 'r')['dataset'][:].astype('int64')
                if content is None:
                    content = -1 * np.ones((self.H_orig, self.W_orig), dtype=np.int64)
                content[content == -1] = 0

                # Check all semantic classes in scene and rearrange class labels
                class_ids = np.unique(content).astype(np.uint8)
                if label == "semantics":
                    # New class IDs go from [0, C)
                    for old_id in class_ids:
                        content[content == old_id] = old_id - 1
                else:
                    # Merge Window to Wall class
                    content[content == 9] = 1
                    # Merge Mirror to Wall class
                    # content[content == 19] = 1
                    # Merge FloorMat into Floor class
                    content[content == 20] = 2
                    wall_floor_mask = (content == 1) + (content == 2)
                    content[np.logical_not(wall_floor_mask)] = 3

            elif label == "pregenerated":
                content = np.array(Image.open(self.gen_image_filenames[image_idx],
                                              'r')).astype('float32') / 255.0
                if content is None:
                    content = np.zeros((self.H_orig, self.W_orig, 3), dtype=np.float32)
                zero_vect = np.zeros(3, dtype=content.dtype)
                content[np.isnan(np.abs(content).sum(axis=-1))] = zero_vect

            elif label == "mask":
                if self.test_tuning:
                    # Only in this case, we load pregen_masks here
                    content = np.array(Image.open(self.gen_mask_filenames[image_idx],
                                                  'r')).astype('float32') / 255.0
                else:
                    # In all other cases, its original train_images so use full white mask
                    content = None
                if content is None:
                    content = np.ones((self.H_orig, self.W_orig), dtype=np.float32)
                content[np.isnan(np.abs(content).sum(axis=-1))] = 1.0
            elif label == "pose":
                content = self.gen_poses[image_idx]
            elif label == "closest_pose":
                content = self.closest_poses[image_idx]
            else:
                raise NotImplementedError(f"Label {label} is not implemented")
            
            assert content is not None, f"Content for label {label} is unavailable"
            if label == "pose" or label == "closest_pose":
                metadata[label] = content
            elif label == "depth":
                metadata[label] = self._downscale_content(content, label)
            else:
                metadata[label] = self._downscale_content(torch.from_numpy(content), label)
        return metadata
    
    def _distance_to_z(self):
        '''Division factor for converting depth from a distance to camera center to z-plane value
        Code taken from: https://github.com/apple/ml-hypersim/issues/9#issuecomment-754935697
        '''
        w_lim_min = (-0.5 * self.W_orig) + 0.5
        w_lim_max = (0.5 * self.W_orig) - 0.5
        im_plane_X = np.linspace(w_lim_min, w_lim_max, self.W_orig)
        im_plane_X = im_plane_X.reshape(1, self.W_orig).repeat(self.H_orig, 0)
        im_plane_X = im_plane_X.astype(np.float32)[:, :, None]
        h_lim_min = (-0.5 * self.H_orig) + 0.5
        h_lim_max = (0.5 * self.H_orig) - 0.5
        im_plane_Y = np.linspace(h_lim_min, h_lim_max, self.H_orig)
        im_plane_Y = im_plane_Y.reshape(self.H_orig, 1).repeat(self.W_orig, 1)
        im_plane_Y = im_plane_Y.astype(np.float32)[:, :, None]
        im_plane_Z = np.full([self.H_orig, self.W_orig, 1], self.fx, np.float32)
        im_plane = np.concatenate([im_plane_X, im_plane_Y, im_plane_Z], 2)
        im_plane_norm2_inv = 1.0 / np.linalg.norm(im_plane, 2, 2)
        return im_plane_norm2_inv * self.fx

    def _process_and_clip_depth(self):
        """Preload all depth files, compute full pointcloud, and crop depth values to new scene bounds if needed"""
        print(f"Preloading all depths, to get pointcloud and crop depth values to new scene bounds...")
        all_depths = []
        for file in self.depth_filenames:
            all_depths.append(h5py.File(file, 'r')['dataset'][:].astype('float32'))
            if all_depths[-1] is None:
                all_depths[-1] = np.zeros((self.H_orig, self.W_orig), dtype=np.float32)
        all_depths = np.asarray(all_depths)
        all_depths[np.isnan(all_depths)] = 0.0
        if not self.depth_as_distance:
            # Converting distance depth to z-plane value
            all_depths = all_depths * np.expand_dims(self.distance_per_z, axis = 0)
        all_depths = torch.from_numpy(all_depths)

        # Converting depth from meters to asset units
        all_depths /= self.m_per_asset_unit 
        if (self.xyz_min != self.scene_boundary['xyz_scene_min']).any() or \
           (self.xyz_max != self.scene_boundary['xyz_scene_max']).any():
            self.ray_centers_cam = hypersim_generate_camera_rays((self.H, self.W), self.M_cam_from_uv)
            self.P_world = hypersim_generate_pointcloud(self.ray_centers_cam, self.orig_poses, all_depths)
            self.all_depths = hypersim_clip_depths_to_bbox(depths=all_depths, 
                P_world=self.P_world, poses=self.orig_poses, xyz_min=self.xyz_min, xyz_max=self.xyz_max)
        else:
            self.all_depths = all_depths
        # Scale depth with respect to scene scaling factor (calculated in dataparser)
        self.all_depths *= self._dataparser_outputs.dataparser_scale

    def find_closest_poses(self):
        """For all poses, find the closest pose from trainset"""
        self.closest_poses = []
        for i in range(self.gen_poses.shape[0]):
            tgt_pose = self.gen_poses[i]
            t_gt_np = tgt_pose[:3, 3].numpy()
            distances_to_gt = []
            for idx in range(self.gen_poses.shape[0]):
                if idx != i:
                    t1 = self.gen_poses[idx].numpy()[:3, 3]
                    distances_to_gt.append(np.linalg.norm(t1 - t_gt_np))
                else:
                    distances_to_gt.append(np.inf)
            distances_to_gt = np.array(distances_to_gt)
            closest_idx = np.argsort(distances_to_gt)[0]
            self.closest_poses.append(self.gen_poses[closest_idx])
        self.closest_poses = torch.from_numpy(np.array(self.closest_poses))

    def __get_pregen_rand_item__(self, image_idx: int) -> Dict:
        data = {"image_idx": image_idx}
        data["pose"] = self.gen_poses[image_idx]
        
        image = np.array(Image.open(self.gen_image_filenames[image_idx], 'r')).astype('float32') / 255.0
        if image is None:
            image = np.zeros((self.H_orig, self.W_orig, 3), dtype=np.float32)
        zero_vect = np.zeros(3, dtype=image.dtype)
        image[np.isnan(np.abs(image).sum(axis=-1))] = zero_vect
        data["image"] = self._downscale_content(torch.from_numpy(image), "image")
        
        mask = np.array(Image.open(self.gen_mask_filenames[image_idx], 'r')).astype('float32') / 255.0
        if mask is None:
            mask = np.ones((self.H_orig, self.W_orig), dtype=np.float32)
        mask[np.isnan(np.abs(mask).sum(axis=-1))] = 1.0
        data["mask"] = self._downscale_content(torch.from_numpy(mask), "mask")

        if "depth" in self.labels:
            depth = np.zeros((self.H_orig, self.W_orig), dtype=np.float32)
            depth[np.isnan(depth)] = 0.0
            data["depth"] = self._downscale_content(torch.from_numpy(depth), "depth")
        if "normals" in self.labels:
            normals = np.zeros((self.H_orig, self.W_orig, 3), dtype=np.float32)
            zero_vect = np.zeros(3, dtype=normals.dtype)
            normals[np.isnan(np.abs(normals).sum(axis=-1))] = zero_vect
            data["normals"] = self._downscale_content(torch.from_numpy(normals), "normals")
        return data
    
    def prepare_random_view_generation(self) -> None:
        self.use_max_filtering = False
        self.f = torch.tensor([self.fx, self.fy], dtype=torch.float32).cuda()
        self.p = torch.tensor([self.cx, self.cy], dtype=torch.float32).cuda()
        K = torch.tensor([[self.fx, 0, self.cx], [0, self.fy, self.cy], [0, 0, 1]], dtype=torch.float32).cuda()
        Kinv = torch.inverse(K)

        uv_2 = np.stack(np.meshgrid(np.arange(0, self.W), np.arange(0, self.H)[::-1]), -1)     # (H, W, 2)
        uv_2 = rearrange(uv_2, "h w c -> (h w) c")
        uv_2 = np.concatenate([uv_2, np.ones((uv_2.shape[0], 1))], axis=-1).astype(np.float32) # (H*W, 3)
        uv_2 = torch.as_tensor(uv_2, dtype=torch.float32).cuda()

        self.all_points = {}
        self.all_colors = {}
        for j in range(len(self.img_filenames)):
            train_data = self.__getitem__(j)
            img2 = train_data["image"]

            D2 = train_data["depth"].cuda()         # (H, W)
            D2 = rearrange(D2, "h w -> (h w) 1")
            R2 = train_data["pose"][:3, :3]         # (3, 3) in Right-Up-Back (Cam 2 World) format
            t2 = train_data["pose"][:3, 3]          # (3, 1) in Right-Up-Back (Cam 2 World) format

            P_2 = D2.T * (Kinv @ uv_2.T)            # (3, H*W)
            P_2[2, :] *= -1
            P_world = (R2 @ P_2 + t2[:, None])

            # Creating batches (bs) of pointclouds in PyTorch3D (here bs = 1)
            P_world_flat = rearrange(P_world, "c hw -> 1 hw c")
            img2_flat = rearrange(img2, "h w c -> 1 (h w) c")
            self.all_points[2*j] = P_world_flat.cpu()
            self.all_colors[2*j] = img2_flat.cpu()

            # White mask for knowing invalid points (and filtering only them)
            self.all_points[2*j + 1] = P_world_flat.cpu()
            self.all_colors[2*j + 1] = torch.ones_like(img2_flat).cpu()
        self.rand_indices = [x + len(self.img_filenames) for x in np.random.choice(self.num_random_views, 50, replace=False)] 
        self.rand_poses = self.gen_poses[self.rand_indices]
    
    def generate_random_views(self, num_views: int, epoch: int) -> Dict:
        """Generate random views of gen_poses on the fly from training images"""
        if self.ordered_gen_poses > 0:
            # Use epoch to sample num_views in ordered fashion [Useful for slowly moving away poses]
            self.rand_indices = [x + len(self.img_filenames) for x in
                                np.arange(epoch*num_views, (epoch+1)*num_views, 1)]
        else:
            # Randomly sample num_views random poses from gen_poses
            self.rand_indices = [x + len(self.img_filenames) for x in
                                np.random.choice(self.num_random_views, num_views, replace=False)]
        
        self.rand_poses = self.gen_poses[self.rand_indices]
        self.rendered_images = []
        self.rendered_masks = []
        self.rand_indices_dict = {}
        for i in range(num_views):
            tgt_pose = self.rand_poses[i]
            # Transform from Right-Up-Back (Cam to World) format to
            # Left-Up-Front (World to Cam) format of PyTorch3D
            R_gt = tgt_pose[:3,:3].cpu().numpy().copy()
            t_gt = tgt_pose[:3, 3].cpu().numpy().copy()
            R_gt[:, 0] = -R_gt[:, 0]
            R_gt[:, 2] = -R_gt[:, 2]
            t_gt = torch.as_tensor(-R_gt.T @ t_gt[:, None], dtype=torch.float32).cuda().squeeze()
            R_gt = torch.as_tensor(R_gt.T, dtype=torch.float32).cuda()

            # Select the nearest training view for each new random view
            train_idx = self.render_camera_idx[self.rand_indices[i]]
            points = torch.cat([self.all_points[2*train_idx], self.all_points[2*train_idx + 1]], dim=0).cuda().float()
            colors = torch.cat([self.all_colors[2*train_idx], self.all_colors[2*train_idx + 1]], dim=0).cuda().float()
            point_cloud = Pointclouds(points=points, features=colors)

            # Creating batches of cameras (here bs = 1)
            # Technically the R, t are from whatever frame each pointcloud is in, to the rendering frame.
            # Additionally R needs to be transposed (row-major format in Pytorch3D)
            cameras = PerspectiveCameras(focal_length=self.f.unsqueeze(0), principal_point=self.p.unsqueeze(0),
                                        image_size=[(self.H, self.W)], R=R_gt.T.unsqueeze(0), T=t_gt.unsqueeze(0),
                                        in_ndc=False, device=torch.device("cuda:0"))
            raster_settings = PointsRasterizationSettings(image_size=(self.H, self.W), radius=1.0/min(self.H, self.W)*2.0, points_per_pixel=2)
            rasterizer = PointsRasterizer(cameras=cameras, raster_settings=raster_settings)
            renderer = PointsRenderer(rasterizer=rasterizer, compositor=NormWeightedCompositor())
            rendered_images = renderer(point_cloud).cpu().numpy()

            image = (rendered_images[0, :, :, :]*255).astype(np.uint8)
            mask = (rendered_images[1, :, :, :]*255).astype(np.uint8)

            # Apply max filter twice to remove missing pixels (ignore actual black objects)
            if self.use_max_filtering:
                img_0 = Image.fromarray(image)
                img_1 = np.array(img_0.filter(ImageFilter.MaxFilter(3)))
                black_pixels = np.where(np.all(mask == 0, axis=-1))
                img_2 = image.copy()
                img_2[black_pixels] = img_1[black_pixels]
                changed_pixels = np.where(np.all(image != img_2, axis=-1))
                mask[changed_pixels] = np.array([255, 255, 255])

                img_3 = Image.fromarray(img_2)
                img_4 = np.array(img_3.filter(ImageFilter.MaxFilter(3)))
                black_pixels = np.where(np.all(mask == 0, axis=-1))
                img_5 = img_2.copy()
                img_5[black_pixels] = img_4[black_pixels]
                changed_pixels = np.where(np.all(img_2 != img_5, axis=-1))
                mask[changed_pixels] = np.array([255, 255, 255])
            else:
                img_5 = image

            save_dest = "/scratch_net/bmicdl02/gsenthi/data/temp/"
            # Use Pillow to save img_5 at save_dest
            img = Image.fromarray(img_5)
            img.save(save_dest + f"img_{self.rand_indices[i]}.png")
            
            self.rendered_images.append(img_5)
            self.rendered_masks.append(mask[:,:,0])
            self.rand_indices_dict[self.rand_indices[i]] = i

        # If original image, then set its index to -1
        for j in range(len(self.image_filenames)):
            self.rand_indices_dict[j] = -1
        return self.rand_indices_dict
        
    def __get_on_the_fly_rand_item__(self, image_idx: int) -> Dict:
        relative_idx = self.rand_indices_dict[image_idx]
        data = {"image_idx": image_idx}
        data["pose"] = self.gen_poses[image_idx]
        
        image = (self.rendered_images[relative_idx] / 255.0).astype(np.float32)
        if image is None:
            image = np.zeros((self.H_orig, self.W_orig, 3), dtype=np.float32)
        zero_vect = np.zeros(3, dtype=image.dtype)
        image[np.isnan(np.abs(image).sum(axis=-1))] = zero_vect
        data["image"] = self._downscale_content(torch.from_numpy(image), "image")
        
        mask = (self.rendered_masks[relative_idx] / 255.0).astype(np.float32)
        if mask is None:
            mask = np.ones((self.H_orig, self.W_orig), dtype=np.float32)
        mask[np.isnan(np.abs(mask).sum(axis=-1))] = 1.0
        data["mask"] = self._downscale_content(torch.from_numpy(mask), "mask")

        if "depth" in self.labels:
            depth = np.zeros((self.H_orig, self.W_orig), dtype=np.float32)
            depth[np.isnan(depth)] = 0.0
            data["depth"] = self._downscale_content(torch.from_numpy(depth), "depth")
        if "normals" in self.labels:
            normals = np.zeros((self.H_orig, self.W_orig, 3), dtype=np.float32)
            zero_vect = np.zeros(3, dtype=normals.dtype)
            normals[np.isnan(np.abs(normals).sum(axis=-1))] = zero_vect
            data["normals"] = self._downscale_content(torch.from_numpy(normals), "normals")
        return data
    
    def __get_rand_item__(self, image_idx: int) -> Dict:
        if self.pregen_random_views:
            return self.__get_pregen_rand_item__(image_idx)
        elif self.on_the_fly_random_views:
            return self.__get_on_the_fly_rand_item__(image_idx)
        else:
            raise NotImplementedError("Both Pregen & On the fly Random Views are disabled!")<|MERGE_RESOLUTION|>--- conflicted
+++ resolved
@@ -46,23 +46,16 @@
     """
     def __init__(self, dataparser_outputs: DataparserOutputs, scale_factor: float = 1.0,
                  labels: List[str] = [], test_tuning: bool = False, pregen_random_views: bool = False,
-<<<<<<< HEAD
-                 on_the_fly_random_views: bool = False, rendered_depth_new_views: bool = False):
-=======
-                 on_the_fly_random_views: bool = False, depth_as_distance: bool = True):
->>>>>>> 22a72485
+                 on_the_fly_random_views: bool = False, rendered_depth_new_views: bool = False,
+                 depth_as_distance: bool = True):
         super().__init__(dataparser_outputs, scale_factor)
         self.labels = labels
         self.test_tuning = test_tuning
         self.pregen_random_views = pregen_random_views
         self.on_the_fly_random_views = on_the_fly_random_views
-<<<<<<< HEAD
         self.rendered_depth_new_views = rendered_depth_new_views
-        
-=======
         self.depth_as_distance = depth_as_distance
 
->>>>>>> 22a72485
         self.img_filenames = dataparser_outputs.image_filenames
         self.depth_filenames = self.metadata["depth_filenames"]
         self.normal_filenames = self.metadata["normal_filenames"]
