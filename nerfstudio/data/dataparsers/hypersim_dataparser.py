# Copyright 2022 The Nerfstudio Team. All rights reserved.
#
# Licensed under the Apache License, Version 2.0 (the "License");
# you may not use this file except in compliance with the License.
# You may obtain a copy of the License at
#
#     http://www.apache.org/licenses/LICENSE-2.0
#
# Unless required by applicable law or agreed to in writing, software
# distributed under the License is distributed on an "AS IS" BASIS,
# WITHOUT WARRANTIES OR CONDITIONS OF ANY KIND, either express or implied.
# See the License for the specific language governing permissions and
# limitations under the License.

"""Data parser for HyperSim dataset"""
import math, json, random, h5py, faiss
from dataclasses import dataclass, field
from pathlib import Path
from typing import Type, List, Dict, Any
from torchtyping import TensorType

import numpy as np
import pandas as pd
import torch
import pytorch3d

from nerfstudio.cameras.cameras import Cameras, CameraType
from nerfstudio.data.dataparsers.base_dataparser import (
    DataParser,
    DataParserConfig,
    DataparserOutputs,
)
from nerfstudio.data.scene_box import SceneBox

random.seed(37)
CAMERA_METADATA_WEBSITE = 'https://raw.githubusercontent.com/apple/ml-hypersim/main/contrib/' + \
                          'mikeroberts3000/metadata_camera_parameters.csv'

@dataclass
class HyperSimDataParserConfig(DataParserConfig):
    """HyperSim dataset config.
    HyperSim dataset (https://github.com/apple/ml-hypersim) is a photorealistic synthetic
    dataset of indoor scenes. This dataparser assumes that one scene of form ai_VVV_NNN was
    extracted to form a scene directory as follows:
     - ../all_scenes_metadata.csv - Pre-generated from ManhattanNeRF project
     - _detail/
        - metadata_abc.csv
        - cam_xx/
            - metadata_abc.hdf5
        - mesh/
            - metadata_abc.hdf5
     - images/
        - scene_cam_xx_final_hdf5/
            - frame.yyyy.color.hdf5
        - scene_cam_xx_geometry_hdf5/
            - frame.yyyy.depth_meters.hdf5
            - frame.yyyy.normal_bump_world.hdf5
            - frame.yyyy.render_entity_id.hdf5
            - frame.yyyy.semantic.hdf5
            - frame.yyyy.semantic_instance.hdf5
    """

    _target: Type = field(default_factory=lambda: HyperSim)
    """target class to instantiate"""
    data: Path = Path("data/hypersim/ai_001_001")
    """Path to HyperSim folder with extracted scenes."""
    cam_ids: List[str] = field(default_factory=lambda: ["cam_00"])
    """Camera id/trajectory used"""
    split_factor: float = 0.5
    """Fraction of images to use for training. Remaining for eval."""
    m_per_asset_unit: float = 1e-3
    """Meters per asset unit factor"""
    height: int = 768
    """Image height"""
    width: int = 1024
    """Image width"""

@dataclass
class HyperSim(DataParser):
    """HyperSim DatasetParser"""
    config: HyperSimDataParserConfig
    def _generate_dataparser_outputs(self, split="train", **kwargs):
        self.test_tuning = kwargs.get("test_tuning", False)
        self.use_pregen_random_views = kwargs.get("pregen_random_views", False)
        self.random_renders_directory = kwargs.get("random_renders_directory", "no_filt_rendered_cam_00")
        self.use_on_the_fly_random_views = kwargs.get("on_the_fly_random_views", False)
        self.rand_pose_type = kwargs.get("rand_pose_type", "closeby")
        self.num_total_random_poses = kwargs.get("num_total_random_poses", 0)
        self.num_random_views_per_batch = kwargs.get("num_random_views_per_batch", 0)
        
        self._load_m_per_asset_unit()
        self._load_scene_metadata()
        self._load_image_ids()
        self._generate_data_splits(split)
        self._create_cam_model()
        self._rescale_scene_with_boundary()

        self.nearest_cam_ids = None
        self.gen_image_names = None
        self.gen_mask_names = None
        self.gen_poses = self.poses.clone()
        if self.test_tuning:
            # Reconstructed images and masks are numbered from 0 to len(val_data), so different naming convention
            img_ids = [x.split('.')[0] + '.{:04d}'.format(y) for (x, y) in
                                    zip(self.img_ids, range(len(self.img_ids)))]
            self.gen_image_names = [str(self.config.data) + '/images/no_filt_rendered_' +
                x.split('.')[0] + '/frame.' + x.split('.')[-1] + '.color.png' for x in img_ids]
            self.gen_mask_names = [str(self.config.data) + '/images/no_filt_rendered_' +
                x.split('.')[0] + '/frame.' + x.split('.')[-1] + '.valid.png' for x in img_ids]
        elif self.use_pregen_random_views:
            self.num_total_random_poses = len(list((self.config.data / 'images'
                                              / self.random_renders_directory).rglob("*.png"))) // 2
            img_ids = ['{:04d}'.format(x) for x in range(self.num_total_random_poses)]
            self.gen_image_names = [None]*len(self.all_image_names) + [
                str(self.config.data) + f'/images/{self.random_renders_directory}/frame.' + x + '.color.png' for x in img_ids]
            self.gen_mask_names = [None]*len(self.all_image_names) + [
                str(self.config.data) + f'/images/{self.random_renders_directory}/frame.' + x + '.valid.png' for x in img_ids]
            self.gen_poses = torch.from_numpy(np.load(self.config.data / 'images'
                                    / f'{self.random_renders_directory}' / 'random_poses.npy')).float()
            self.gen_poses = torch.cat((self.poses, self.gen_poses), dim=0)
            self.poses = self.gen_poses.clone()
        elif self.use_on_the_fly_random_views:
<<<<<<< HEAD
            self.gen_poses, self.nearest_cam_ids = self.generate_all_random_poses(self.poses, num_poses=self.num_total_random_poses)
            # self.gen_poses, self.nearest_cam_ids = self.generate_all_random_poses_sparf(self.poses, num_poses=self.num_total_random_poses)
            # self.gen_poses, self.nearest_cam_ids = self.generate_all_random_poses_slowly_increasing(self.poses,
            #                       num_poses=self.num_total_random_poses, num_trajectories=self.num_random_views_per_batch)
=======
            self.gen_image_names = None
            self.gen_mask_names = None

            if self.rand_pose_type == "closeby":
                self.gen_poses, self.nearest_cam_ids = self.generate_all_random_poses(
                                        self.poses, num_poses=self.num_total_random_poses)
            elif self.rand_pose_type == "sparf":
                self.gen_poses, self.nearest_cam_ids = self.generate_all_random_poses_sparf(
                                        self.poses, num_poses=self.num_total_random_poses)
            elif self.rand_pose_type == "increasing":
                self.gen_poses, self.nearest_cam_ids = self.generate_all_random_poses_slowly_increasing(
                    self.poses, num_poses=self.num_total_random_poses, num_trajectories=self.num_random_views_per_batch)
            else:
                raise ValueError(f"Unknown rand_pose_type {self.rand_pose_type}")
>>>>>>> 22a72485
            
            self.nearest_cam_ids = np.concatenate((np.arange(self.poses.shape[0]), self.nearest_cam_ids))
            self.gen_poses = torch.cat((self.poses, self.gen_poses), dim=0).cuda()
            self.poses = self.gen_poses.clone()

        cameras = Cameras(fx=self.fx, fy=self.fy, cx=self.cx, cy=self.cy,
                          height=self.config.height, width=self.config.width,
                          camera_to_worlds=self.poses[:, :3, :4],
                          camera_type=CameraType.PERSPECTIVE)
        
        # Scene (x,y,z) centered at origin with -1 to 1 range after scale + shift
        # Typically used are 1.0 or 1.5
        # scene_box = SceneBox(aabb=torch.tensor([[-0.5, -0.5, -0.5], [0.5, 0.5, 0.5]], dtype=torch.float32))
        scene_box = SceneBox(aabb=torch.tensor([[-1, -1, -1], [1, 1, 1]], dtype=torch.float32))

        dataparser_outputs = DataparserOutputs(image_filenames=self.all_image_names, cameras=cameras,
            scene_box=scene_box, dataparser_scale=self.scale_factor, dataparser_transform=self.transform,
            metadata={"depth_filenames": self.all_depth_names,
                      "normal_filenames": self.all_normal_names,
                      "semantic_filenames": self.all_semantic_names,
                      "semantic_instance_filenames": self.all_semantic_instance_names,
                      "entity_id_filenames": self.all_entity_id_names,
                      "gen_image_filenames": self.gen_image_names,
                      "gen_mask_filenames": self.gen_mask_names,
                      "gen_poses": self.gen_poses,
                      "nearest_cam_ids": self.nearest_cam_ids,
                      "ordered_gen_poses": 1 if self.rand_pose_type == "increasing" else 0,
                      "m_per_asset_unit": self.config.m_per_asset_unit,
                      "H_orig": self.config.height, "W_orig": self.config.width,
                      "scene_boundary": self.scene_boundary,
                      "xyz_min": self.xyz_min, "xyz_max": self.xyz_max,
                      "M_cam_from_uv": self.M_cam_from_uv,
                      "fx": self.fx, "fy": self.fy, "cx": self.cx, "cy": self.cy,
                      "orig_poses": self.orig_poses})
        return dataparser_outputs

    def _load_m_per_asset_unit(self):
        '''Load conversion factor from scene units to meters'''
        scene_meta = pd.read_csv(self.config.data / '_detail' / 'metadata_scene.csv')
        tmp_idx = (scene_meta['parameter_name'] == 'meters_per_asset_unit')
        self.config.m_per_asset_unit = scene_meta.loc[tmp_idx, 'parameter_value'].iloc[0]
        print(f'Using m_per_asset_unit={self.config.m_per_asset_unit}')

    def _load_scene_metadata(self):
        """Load scene statistics - List of images for each camera trajectory"""
        self.scene_name = self.config.data.parts[-1]
        self.all_metadata_path = self.config.data.parents[0] / "all_scenes_metadata_new.json"
        
        # If metadata file available, load it
        if self.all_metadata_path.exists():
            print(f'Loading {self.scene_name} metadata from {self.all_metadata_path}...')
            with open(self.all_metadata_path, 'r') as f:
                all_metadata = json.load(f)
            self.scene_metadata = all_metadata[self.scene_name]
        # Else compute metadata for current scene
        else:
            print(f'Extracting {self.scene_name} metadata, as {self.all_metadata_path} not found...')
            self.imgs_root_dir = self.config.data / 'images'
            cams_list = [x.name for x in self.imgs_root_dir.rglob("*") if 'final_hdf5' in x.name].sort()
            # Go over all camera trajectories
            self.scene_metadata = {'cams': {}}
            for cam in cams_list:
                imgs_list = [x.name for x in (self.imgs_root_dir / cam).rglob("*.hdf5")]
                random.shuffle(imgs_list)
                random.shuffle(imgs_list)
                random.shuffle(imgs_list)
                cam_name = '_'.join(cam.split('_')[1:3])
                self.scene_metadata['cams'][cam_name] = {'img_names': imgs_list}

    def _load_image_ids(self):
        """Load images ids for all requested camera trajectories"""
        print(f'Extracting cameras and their corresponding images')

        # By default we use only cam_00 for all scenes, however if not available, switch to cam_01
        if self.config.cam_ids == ['cam_00'] and 'cam_00' not in self.scene_metadata['cams']:
            self.config.cam_ids = ['cam_01']
            print('Scene did not have cam_00, switching to use cam_01...')

        # Go over each selected camera trajectory and append its image ids as cam_id.img_id
        self.all_img_ids = {}
        self.cams = []
        for cur_cam_id in self.config.cam_ids:
            self.cams.append(cur_cam_id)
            self.all_img_ids[cur_cam_id] = []
            for img in self.scene_metadata['cams'][cur_cam_id]['img_names']:
                full_img_name = self.config.data / 'images' / f'scene_{cur_cam_id}_final_hdf5' / img
                if full_img_name.exists() and h5py.is_hdf5(full_img_name):
                    self.all_img_ids[cur_cam_id].append(f'{cur_cam_id}.{img.split(".")[1]}')
            
        # Assert that we have at least one image
        assert len(self.all_img_ids[self.config.cam_ids[0]]) > 0
        print(f'Loaded {len(self.config.cam_ids)} cameras')
        print(f'Loaded {sum([len(self.all_img_ids[k]) for k in self.all_img_ids.keys()])} image ids in total')

    def _generate_data_splits(self, split: str = 'train'):
        """ For each camera trajectory, split the images into train/val splits"""
        # Go through each cam and extract ids for specified split\
        self.img_ids = []
        for cam_id in self.all_img_ids.keys():
            cur_img_ids = self.all_img_ids[cam_id]
            split_point = round(self.config.split_factor * len(cur_img_ids))
            
            # Image ids are already randomized
            if split == 'train':
                cur_img_ids = cur_img_ids[:split_point]
            elif split == 'test' or split == 'val':
                cur_img_ids = cur_img_ids[split_point:]
            elif split == 'all':
                cur_img_ids = cur_img_ids
            else:
                raise ValueError(f"Unknown dataparser split {split}")
            # Sort after split
            cur_img_ids.sort()
            self.img_ids.extend(cur_img_ids)
        self.all_image_names = [str(self.config.data) + '/images/scene_' + x.split('.')[0] +
            '_final_hdf5/frame.' + x.split('.')[-1] + '.color.hdf5' for x in self.img_ids]
        self.all_depth_names = [str(self.config.data) + '/images/scene_' + x.split('.')[0] +
            '_geometry_hdf5/frame.' + x.split('.')[-1] + '.depth_meters.hdf5' for x in self.img_ids]
        self.all_normal_names = [str(self.config.data) + '/images/scene_' + x.split('.')[0] +
            '_geometry_hdf5/frame.' + x.split('.')[-1] + '.normal_bump_world.hdf5' for x in self.img_ids]
        self.all_semantic_names =  [str(self.config.data) + '/images/scene_' + x.split('.')[0] +
            '_geometry_hdf5/frame.' + x.split('.')[-1] + '.semantic.hdf5' for x in self.img_ids]
        self.all_semantic_instance_names = [str(self.config.data) + '/images/scene_' + x.split('.')[0] +
            '_geometry_hdf5/frame.' + x.split('.')[-1] + '.semantic_instance.hdf5' for x in self.img_ids]
        self.all_entity_id_names = [str(self.config.data) + '/images/scene_' + x.split('.')[0] +
            '_geometry_hdf5/frame.' + x.split('.')[-1] + '.render_entity_id.hdf5' for x in self.img_ids]
        print(f'Extracted the {split} which contains {len(self.img_ids)} images')
        
    def _create_cam_model(self):
        """Load camera intrinsics and extrinsics"""
        print(f'Loading Camera Intrinsics...')
        self.metric_mode = 'asset_units'
        df_camera_parameters_all = pd.read_csv(CAMERA_METADATA_WEBSITE, index_col="scene_name")
        df_ = df_camera_parameters_all.loc[self.scene_name]

        # # Matrix to go from the image space to camera coordinates
        # # Scale to meters by self.M_cam_from_uv *= self.config.m_per_asset_unit
        self.M_cam_from_uv = torch.FloatTensor([
            [df_['M_cam_from_uv_00'], df_['M_cam_from_uv_01'], df_['M_cam_from_uv_02']],
            [df_['M_cam_from_uv_10'], df_['M_cam_from_uv_11'], df_['M_cam_from_uv_12']],
            [df_['M_cam_from_uv_20'], df_['M_cam_from_uv_21'], df_['M_cam_from_uv_22']],
        ])
        # # Matrix to go from the camera coordinates to image space
        # # Scale to meters by self.M_ndc_from_cam /= self.config.m_per_asset_unit
        # self.M_ndc_from_cam = torch.FloatTensor([
        #     [df_['M_proj_00'], df_['M_proj_01'], df_['M_proj_02'], df_['M_proj_03']],
        #     [df_['M_proj_10'], df_['M_proj_11'], df_['M_proj_12'], df_['M_proj_13']],
        #     [df_['M_proj_20'], df_['M_proj_21'], df_['M_proj_22'], df_['M_proj_23']],
        #     [df_['M_proj_30'], df_['M_proj_31'], df_['M_proj_32'], df_['M_proj_33']],
        # ])
        # self.M_uv_from_ndc = torch.FloatTensor(
        #     [[0.5*(self.config.width-1),  0,                          0,   0.5*(self.config.width-1) ],
        #      [0,                         -0.5*(self.config.height-1), 0,   0.5*(self.config.height-1)],
        #      [0,                          0,                          0.5, 0.5                       ],
        #      [0,                          0,                          0,   1.0                       ]])
        
        # Useful info at https://stackoverflow.com/questions/11277501/how-to-recover-view-space-position-given-view-space-depth-value-and-ndc-xy/46118945#46118945
        # FoV from https://github.com/apple/ml-hypersim/blob/main/contrib/mikeroberts3000/python/dataset_generate_camera_parameters_metadata.py#L164
        # https://github.com/apple/ml-hypersim/issues/44 - fx = fy = 886.81
        self.fov_rad_x = df_['settings_camera_fov']
        self.fov_rad_y = 2.0 * np.arctan(self.config.height * np.tan(self.fov_rad_x/2.0) / self.config.width)
        self.fx = self.config.width / 2.0 / math.tan(self.fov_rad_x / 2.0)
        self.fy = self.config.height / 2.0 / math.tan(self.fov_rad_y / 2.0)
        self.cx = (self.config.width - 1.0) / 2.0
        self.cy = (self.config.height - 1.0) / 2.0

        print(f'Loading Camera Extrinsics...')
        # Load (unordered) camera poses for all camera trajectories
        cam_poses_all_cams = {}
        for cam_id in self.config.cam_ids:
            # Scale to meters - cam_poses[:3, 3] *= self.config.m_per_asset_unit
            cam_poses_all_cams[cam_id] = self._load_cam_poses_single_cam(cam_id)

        # Reorder camera poses to match self.img_ids list
        poses = []
        for img_id in self.img_ids:
            cam_id, frame_id = img_id.split('.')
            frame_id = int(frame_id)
            
            if cam_poses_all_cams[cam_id]['frame_idx'][frame_id] == frame_id:
                orig_img_idx = frame_id
            else:
                orig_img_idx_where = np.where(cam_poses_all_cams[cam_id]['frame_idx'] == frame_id)
                assert len(orig_img_idx_where) == 1
                orig_img_idx = orig_img_idx_where[0].item()
            poses.append(cam_poses_all_cams[cam_id]['poses'][orig_img_idx])
        self.poses = torch.stack(poses)
    
    def _load_cam_poses_single_cam(self, cam_id: str = 'cam_00') -> Dict[str, Any]:
        cam_dir = self.config.data / '_detail' / cam_id
        translation_file = cam_dir / 'camera_keyframe_positions.hdf5'
        rotation_file = cam_dir / 'camera_keyframe_orientations.hdf5'
        frame_idx_file = cam_dir / 'camera_keyframe_frame_indices.hdf5'
        # look_at_file = cam_dir / 'camera_keyframe_look_at_positions.hdf5'
        
        translations = h5py.File(translation_file, 'r')['dataset'][:]
        rotations = h5py.File(rotation_file, 'r')['dataset'][:]
        frame_idx = h5py.File(frame_idx_file, 'r')['dataset'][:]
        # look_at = h5py.File(look_at_file, 'r')['dataset'][:]

        translations = torch.from_numpy(translations).type(torch.FloatTensor)
        rotations = torch.from_numpy(rotations).type(torch.FloatTensor)
        poses = torch.cat((torch.cat((rotations, translations.unsqueeze(-1)), dim=2),
                           torch.zeros((rotations.shape[0], 1, 4))), dim=1)
        poses[:, -1, -1] = 1.0
        cam_poses = {'poses': poses, 'frame_idx': frame_idx}
        return cam_poses
    
    def _rescale_scene_with_boundary(self):
        """Load scene boundary and rescale the scene"""
        # Try to load precomputed if available
        if 'scene_boundary' in self.scene_metadata:
            print(f'Loading scene boundary from precomputed scene metadata...')
            self.scene_boundary = self.scene_metadata['scene_boundary']
            for k in self.scene_boundary:
                self.scene_boundary[k] = torch.tensor(self.scene_boundary[k])
        else:
            # Otherwise compute it using depth
            # TODO : Port the code to DataManager if you find its not precomputed
            raise NotImplementedError('Scene boundary not precomputed; either code ' \
                                      'its computation from depth or precompute it')

        if 'xyz_manual_min' in self.scene_boundary:
            print(f'Using Gowtham manually cropped boundaries...')
            self.xyz_min = self.scene_boundary['xyz_manual_min']
            self.xyz_max = self.scene_boundary['xyz_manual_max']
        elif 'xyz_cam1p5_min' in self.scene_boundary:
            print(f'Using Nikola\'s algorithm cropped boundaries...')
            self.xyz_min = self.scene_boundary['xyz_cam1p5_min']
            self.xyz_max = self.scene_boundary['xyz_cam1p5_max']
        else:
            print(f'Using original full boundaries...')
            self.xyz_min = self.scene_boundary['xyz_scene_min']
            self.xyz_max = self.scene_boundary['xyz_scene_max']
        
        # Rescale the pose, because the scene is viewed in [-1, 1]
        shift = (self.xyz_max + self.xyz_min) / 2
        scale = (self.xyz_max - self.xyz_min).max().item() / 2.0 * 1.2 # Enlarge a little, so main scene is fully enclosed
        scale = scale / 2.0   # 2.0 scales the scene to [-1, 1]. If 4.0: [-2, 2]
        self.orig_poses = self.poses.clone()
        self.poses[:, :3, 3] -= shift.unsqueeze(0)
        self.poses[:, :3, 3] /= 2*scale
        
        self.transform = torch.eye(4)
        self.transform[:3, 3] = -shift.unsqueeze(0)
        self.transform = self.transform[:3, :]
        self.scale_factor = 1.0/(2*scale)

    def generate_all_random_poses(self, poses: TensorType, num_poses: int = 1500):
        """Generate all random poses that will be used for training"""
        print(f'Generating {num_poses} random poses from trainset poses...')

        # Poses are in Right-Up-Back (Cam to World) format
        all_poses = poses.numpy()
        all_ups = all_poses[:, :3, 1]
        all_origins = all_poses[:, :3, 3]
        all_z_axes = -all_poses[:, :3, 2]
        all_lookat = all_origins + all_z_axes

        # Using faiss to cluster all_origins into 2 clusters, and sample pairs
        # separately from each cluster
        kmeans = faiss.Kmeans(d=3, k=2, niter=20, verbose=False)
        kmeans.train(all_origins.astype(np.float32))
        _, I = kmeans.index.search(all_origins.astype(np.float32), 1)
        cluster1 = {i: all_origins[i] for i in range(all_origins.shape[0]) if I[i] == 0}
        cluster2 = {i: all_origins[i] for i in range(all_origins.shape[0]) if I[i] == 1}

        def sample_new_ups(num_ups):
            """Randomly selects 2 different camera ups, and lineraly interpolates between them"""
            idx1 = np.random.choice(all_ups.shape[0], size=num_ups*2, replace=True)
            ratios = np.random.rand(num_ups)
            up1 = all_ups[idx1[:num_ups]]
            up2 = all_ups[idx1[num_ups:]]
            new_ups = ratios[:, None] * up1 + (1 - ratios[:, None]) * up2
            return new_ups
        
        def spread_out_sample_new_origin_and_z_axes(num_origins):
            """Randomly selects a camera origin, and lineraly interpolates with center of room,
            end-goal is to generate camera poses that are spread out over entire room"""
            all_origins = np.concatenate([all_origins, np.zeros((1, 3))], axis=0)
            idx1 = np.random.choice(all_origins.shape[0]-1, size=num_origins, replace=True)
            ratios = np.random.rand(num_origins)
            origin1 = all_origins[idx1]
            origin2 = np.repeat(all_origins[-1][None, :], num_origins, axis=0)
            new_origins = ratios[:, None] * origin1 + (1 - ratios[:, None]) * origin2
            
            # Randomly inverts to other side of origin - More likely if closer to
            # center of room (avoid going through walls)
            probs = np.random.rand(num_origins)
            new_origins = np.where((probs*ratios < 0.2).reshape(num_origins, 1), -new_origins, new_origins)

            # Sample same lookat point as the original view
            new_lookats = all_lookat[idx1]
            new_z_axes = new_lookats - new_origins

            # Randomly shift origin about z_axis, so as to sample both below and above
            probs = np.random.rand(num_origins)
            new_origins[:, 2] = np.where(probs < 0.5, -new_origins[:,2], new_origins[:,2])
            return new_origins, new_z_axes

        def closeby_sample_new_origin_and_z_axes(num_origins):
            """Randomly selects 2 different camera origins, and lineraly interpolates between them,
            end-goal is to generate camera poses that are close to original views"""
            idx1 = np.random.choice(all_origins.shape[0], size=num_origins, replace=True)
            # Sample idx2 from the same cluster as idx1
            idx2 = np.array([np.random.choice(list(cluster1.keys())) if I[i] == 0 
                             else np.random.choice(list(cluster2.keys())) for i in idx1])
            ratios = np.random.rand(num_origins)
            origin1 = all_origins[idx1]
            origin2 = all_origins[idx2]
            new_origins = ratios[:, None] * origin1 + (1 - ratios[:, None]) * origin2
            new_lookats = np.where(ratios[:, None] < 0.5, all_lookat[idx2], all_lookat[idx1])
            new_z_axes = new_lookats - new_origins
            nearest_idxs = np.where(ratios < 0.5, idx2, idx1)
            return new_origins, new_z_axes, nearest_idxs
        
        def normalize(x):
            """Normalization helper function."""
            return x / np.linalg.norm(x)

        def viewmatrix(lookdir, up, position, subtract_position=False):
            """Construct lookat view matrix."""
            vec2 = normalize((lookdir - position) if subtract_position else lookdir)
            vec0 = normalize(np.cross(up, vec2))
            vec1 = normalize(np.cross(vec2, vec0))
            m = np.stack([vec0, vec1, vec2, position], axis=1)
            return m

        new_poses = []
        new_ups = sample_new_ups(num_poses)
        new_origins, new_z_axes, render_camera_idx = closeby_sample_new_origin_and_z_axes(num_poses)
        for i in range(num_poses):
            new_poses.append(viewmatrix(new_z_axes[i], new_ups[i], new_origins[i]))
        
        # Poses are in Left-Up-Front (Cam to World) format, converting it back to
        # Right-Up-Back (Cam to World) format
        new_poses = np.stack(new_poses, axis=0)
        new_poses[:, :, 0] = -new_poses[:, :, 0]
        new_poses[:, :, 2] = -new_poses[:, :, 2]
        new_poses = np.concatenate([new_poses, np.zeros((num_poses, 1, 4))], axis=1)
        new_poses[:, 3, 3] = 1.0
        return torch.from_numpy(new_poses).float(), render_camera_idx
    
    def generate_all_random_poses_sparf(self, poses: TensorType, num_poses: int = 1500):
        """Generate all random poses similar to SPARF that will be used for training"""
        print(f'Generating {num_poses} random poses from trainset poses, using SPARF sampling...')

        # Poses are in Right-Up-Back (Cam to World) format
        all_poses = poses.numpy()
        all_ups = all_poses[:, :3, 1]
        all_origins = all_poses[:, :3, 3]
        all_z_axes = -all_poses[:, :3, 2]
        all_lookat = all_origins + all_z_axes

        # Sample random indices out of all_poses
        idx1 = np.random.choice(all_origins.shape[0], size=num_poses, replace=True)
        chosen_origins1 = all_origins[idx1].copy()
        chosen_lookat1 = all_lookat[idx1].copy()
        chosen_ups1 = all_ups[idx1].copy()

        nearest_cam_ids = []
        for i in range(num_poses):
            dists = np.linalg.norm(all_origins - chosen_origins1[i], axis=1)
            dists[idx1[i]] = np.inf
            nearest_cam_ids.append(np.argmin(dists))
        choosen_origins2 = all_origins[nearest_cam_ids].copy()
        choosen_lookat2 = all_lookat[nearest_cam_ids].copy()
        choosen_ups2 = all_ups[nearest_cam_ids].copy()

        ratios = np.random.rand(num_poses)
        new_origins = ratios[:, None] * chosen_origins1 + (1 - ratios[:, None]) * choosen_origins2
        new_ups = ratios[:, None] * chosen_ups1 + (1 - ratios[:, None]) * choosen_ups2
        new_lookats = np.where(ratios[:, None] < 0.5, choosen_lookat2, chosen_lookat1)
        new_z_axes = new_lookats - new_origins
        render_camera_idx = np.where(ratios < 0.5, nearest_cam_ids, idx1)
        
        def normalize(x):
            """Normalization helper function."""
            return x / np.linalg.norm(x)

        def viewmatrix(lookdir, up, position, subtract_position=False):
            """Construct lookat view matrix."""
            vec2 = normalize((lookdir - position) if subtract_position else lookdir)
            vec0 = normalize(np.cross(up, vec2))
            vec1 = normalize(np.cross(vec2, vec0))
            m = np.stack([vec0, vec1, vec2, position], axis=1)
            return m

        new_poses = []
        for i in range(num_poses):
            new_poses.append(viewmatrix(new_z_axes[i], new_ups[i], new_origins[i]))
        
        # Poses are in Left-Up-Front (Cam to World) format, converting it back to
        # Right-Up-Back (Cam to World) format
        new_poses = np.stack(new_poses, axis=0)
        new_poses[:, :, 0] = -new_poses[:, :, 0]
        new_poses[:, :, 2] = -new_poses[:, :, 2]
        new_poses = np.concatenate([new_poses, np.zeros((num_poses, 1, 4))], axis=1)
        new_poses[:, 3, 3] = 1.0
        return torch.from_numpy(new_poses).float(), render_camera_idx
    
    def generate_all_random_poses_slowly_increasing(self, poses: TensorType,
                                num_poses: int = 1500, num_trajectories: int = 50):
        """Generate new random poses that slowly move away from train views"""
        print(f'Generating {num_poses} random poses that slowly move away from trainset poses...')

        # Poses are in Right-Up-Back (Cam to World) format
        all_poses = poses.numpy()
        all_ups = all_poses[:, :3, 1]
        all_origins = all_poses[:, :3, 3]
        all_z_axes = -all_poses[:, :3, 2]
        all_lookat = all_origins + all_z_axes
    
        # Use Pytorch3D sample_farthest_points to sample num_trajectories points
        chosen_origins1, idx1 = pytorch3d.ops.sample_farthest_points(
                                points=torch.from_numpy(all_origins).unsqueeze(0),
                                lengths=None, K=num_trajectories)
        chosen_origins1 = chosen_origins1.squeeze(0).numpy()
        idx1 = idx1.squeeze(0).numpy()
        chosen_lookat1 = all_lookat[idx1].copy()
        chosen_ups1 = all_ups[idx1].copy()

        idx2 = []
        for i in range(chosen_origins1.shape[0]):
            dists = np.linalg.norm(all_origins - chosen_origins1[i], axis=1)
            dists[idx1[i]] = np.inf
            idx2.append(np.argmin(dists))
        choosen_origins2 = all_origins[idx2].copy()
        dists = np.linalg.norm(chosen_origins1 - choosen_origins2, axis=1)
        
        # Get num_trajectories random directions (3-dim vector)
        random_directions = np.random.randn(num_trajectories, 3)
        random_directions = random_directions / np.linalg.norm(random_directions, axis=1)[:, None]
        random_directions = random_directions * dists[:, None]
        end_points = chosen_origins1 + random_directions
        
        def normalize(x):
            """Normalization helper function."""
            return x / np.linalg.norm(x)

        def viewmatrix(lookdir, up, position, subtract_position=False):
            """Construct lookat view matrix."""
            vec2 = normalize((lookdir - position) if subtract_position else lookdir)
            vec0 = normalize(np.cross(up, vec2))
            vec1 = normalize(np.cross(vec2, vec0))
            m = np.stack([vec0, vec1, vec2, position], axis=1)
            return m
        
        new_poses = np.zeros((num_poses, 3, 4))
        render_camera_idx = np.zeros((num_poses), dtype=np.int32)
        num_views_per_trajectory = num_poses // num_trajectories
        for i in range(num_trajectories):
            # Sample num_per_trajectory points along the line between chosen_origins1 and end_points
            ratios = np.linspace(0, 1, num_views_per_trajectory)
            new_origins = (1 - ratios[:, None]) * chosen_origins1[i] + ratios[:, None] * end_points[i]
            new_ups = np.repeat(chosen_ups1[i][None, :], num_views_per_trajectory, axis=0)
            new_lookats = np.repeat(chosen_lookat1[i][None, :], num_views_per_trajectory, axis=0)
            new_z_axes = new_lookats - new_origins
            for j in range(num_views_per_trajectory):
                new_poses[j*num_trajectories + i] = viewmatrix(new_z_axes[j], new_ups[j], new_origins[j])
                render_camera_idx[j*num_trajectories + i] = idx1[i]

        # Poses are in Left-Up-Front (Cam to World) format, converting it back to
        # Right-Up-Back (Cam to World) format
        new_poses = np.stack(new_poses, axis=0)
        new_poses[:, :, 0] = -new_poses[:, :, 0]
        new_poses[:, :, 2] = -new_poses[:, :, 2]
        new_poses = np.concatenate([new_poses, np.zeros((num_poses, 1, 4))], axis=1)
        new_poses[:, 3, 3] = 1.0
        return torch.from_numpy(new_poses).float(), render_camera_idx<|MERGE_RESOLUTION|>--- conflicted
+++ resolved
@@ -120,15 +120,6 @@
             self.gen_poses = torch.cat((self.poses, self.gen_poses), dim=0)
             self.poses = self.gen_poses.clone()
         elif self.use_on_the_fly_random_views:
-<<<<<<< HEAD
-            self.gen_poses, self.nearest_cam_ids = self.generate_all_random_poses(self.poses, num_poses=self.num_total_random_poses)
-            # self.gen_poses, self.nearest_cam_ids = self.generate_all_random_poses_sparf(self.poses, num_poses=self.num_total_random_poses)
-            # self.gen_poses, self.nearest_cam_ids = self.generate_all_random_poses_slowly_increasing(self.poses,
-            #                       num_poses=self.num_total_random_poses, num_trajectories=self.num_random_views_per_batch)
-=======
-            self.gen_image_names = None
-            self.gen_mask_names = None
-
             if self.rand_pose_type == "closeby":
                 self.gen_poses, self.nearest_cam_ids = self.generate_all_random_poses(
                                         self.poses, num_poses=self.num_total_random_poses)
@@ -140,7 +131,6 @@
                     self.poses, num_poses=self.num_total_random_poses, num_trajectories=self.num_random_views_per_batch)
             else:
                 raise ValueError(f"Unknown rand_pose_type {self.rand_pose_type}")
->>>>>>> 22a72485
             
             self.nearest_cam_ids = np.concatenate((np.arange(self.poses.shape[0]), self.nearest_cam_ids))
             self.gen_poses = torch.cat((self.poses, self.gen_poses), dim=0).cuda()
