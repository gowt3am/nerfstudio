# Copyright 2022 The Nerfstudio Team. All rights reserved.
#
# Licensed under the Apache License, Version 2.0 (the "License");
# you may not use this file except in compliance with the License.
# You may obtain a copy of the License at
#
#     http://www.apache.org/licenses/LICENSE-2.0
#
# Unless required by applicable law or agreed to in writing, software
# distributed under the License is distributed on an "AS IS" BASIS,
# WITHOUT WARRANTIES OR CONDITIONS OF ANY KIND, either express or implied.
# See the License for the specific language governing permissions and
# limitations under the License.

"""
Implementation of vanilla nerf.
"""

from __future__ import annotations

from dataclasses import dataclass, field
from typing import Any, Dict, List, Tuple, Type

import torch
from torch.nn import Parameter
from torchmetrics import PeakSignalNoiseRatio
from torchmetrics.functional import structural_similarity_index_measure
from torchmetrics.image.lpip import LearnedPerceptualImagePatchSimilarity

from nerfstudio.cameras.rays import RayBundle
from nerfstudio.configs.config_utils import to_immutable_dict
from nerfstudio.field_components.encodings import NeRFEncoding
from nerfstudio.field_components.field_heads import FieldHeadNames
from nerfstudio.field_components.temporal_distortions import TemporalDistortionKind
from nerfstudio.fields.vanilla_nerf_field import NeRFField
from nerfstudio.model_components.losses import MSELoss
from nerfstudio.model_components.ray_samplers import PDFSampler, UniformSampler
from nerfstudio.model_components.renderers import (
    AccumulationRenderer,
    DepthRenderer,
    RGBRenderer,
)
from nerfstudio.models.base_model import Model, ModelConfig
from nerfstudio.utils import colormaps, colors, misc


@dataclass
class VanillaModelConfig(ModelConfig):
    """Vanilla Model Config"""

    _target: Type = field(default_factory=lambda: NeRFModel)
    num_coarse_samples: int = 64
    """Number of samples in coarse field evaluation"""
    num_importance_samples: int = 128
    """Number of samples in fine field evaluation"""

    enable_temporal_distortion: bool = False
    """Specifies whether or not to include ray warping based on time."""
    temporal_distortion_params: Dict[str, Any] = to_immutable_dict({"kind": TemporalDistortionKind.DNERF})
    """Parameters to instantiate temporal distortion with"""


class NeRFModel(Model):
    """Vanilla NeRF model

    Args:
        config: Basic NeRF configuration to instantiate model
    """

    def __init__(
        self,
        config: VanillaModelConfig,
        **kwargs,
    ) -> None:
        self.field_coarse = None
        self.field_fine = None
        self.temporal_distortion = None

        super().__init__(
            config=config,
            **kwargs,
        )

    def populate_modules(self):
        """Set the fields and modules"""
        super().populate_modules()

        # fields
        position_encoding = NeRFEncoding(
            in_dim=3, num_frequencies=10, min_freq_exp=0.0, max_freq_exp=8.0, include_input=True
        )
        direction_encoding = NeRFEncoding(
            in_dim=3, num_frequencies=4, min_freq_exp=0.0, max_freq_exp=4.0, include_input=True
        )

        self.field_coarse = NeRFField(
            position_encoding=position_encoding,
            direction_encoding=direction_encoding,
        )

        self.field_fine = NeRFField(
            position_encoding=position_encoding,
            direction_encoding=direction_encoding,
        )

        # samplers
        self.sampler_uniform = UniformSampler(num_samples=self.config.num_coarse_samples)
        self.sampler_pdf = PDFSampler(num_samples=self.config.num_importance_samples)

        # renderers
        self.renderer_rgb = RGBRenderer(background_color=colors.WHITE)
        self.renderer_accumulation = AccumulationRenderer()
        self.renderer_depth = DepthRenderer()

        # losses
        self.rgb_loss = MSELoss()

        # metrics
        self.psnr = PeakSignalNoiseRatio(data_range=1.0)
        self.ssim = structural_similarity_index_measure
        self.lpips = LearnedPerceptualImagePatchSimilarity(normalize=True)

        if getattr(self.config, "enable_temporal_distortion", False):
            params = self.config.temporal_distortion_params
            kind = params.pop("kind")
            self.temporal_distortion = kind.to_temporal_distortion(params)

    def get_param_groups(self) -> Dict[str, List[Parameter]]:
        param_groups = {}
        if self.field_coarse is None or self.field_fine is None:
            raise ValueError("populate_fields() must be called before get_param_groups")
        param_groups["fields"] = list(self.field_coarse.parameters()) + list(self.field_fine.parameters())
        if self.temporal_distortion is not None:
            param_groups["temporal_distortion"] = list(self.temporal_distortion.parameters())
        return param_groups

<<<<<<< HEAD
    def get_outputs(self, ray_bundle: RayBundle, **kwargs):

=======
    def get_outputs(self, ray_bundle: RayBundle):
>>>>>>> e9bba85b
        if self.field_coarse is None or self.field_fine is None:
            raise ValueError("populate_fields() must be called before get_outputs")

        # uniform sampling
        ray_samples_uniform = self.sampler_uniform(ray_bundle)
        if self.temporal_distortion is not None:
            offsets = self.temporal_distortion(ray_samples_uniform.frustums.get_positions(), ray_samples_uniform.times)
            ray_samples_uniform.frustums.set_offsets(offsets)

        # coarse field:
        field_outputs_coarse = self.field_coarse.forward(ray_samples_uniform)
        weights_coarse = ray_samples_uniform.get_weights(field_outputs_coarse[FieldHeadNames.DENSITY])
        rgb_coarse = self.renderer_rgb(
            rgb=field_outputs_coarse[FieldHeadNames.RGB],
            weights=weights_coarse,
        )
        accumulation_coarse = self.renderer_accumulation(weights_coarse)
        depth_coarse = self.renderer_depth(weights_coarse, ray_samples_uniform)

        # pdf sampling
        ray_samples_pdf = self.sampler_pdf(ray_bundle, ray_samples_uniform, weights_coarse)
        if self.temporal_distortion is not None:
            offsets = self.temporal_distortion(ray_samples_pdf.frustums.get_positions(), ray_samples_pdf.times)
            ray_samples_pdf.frustums.set_offsets(offsets)

        # fine field:
        field_outputs_fine = self.field_fine.forward(ray_samples_pdf)
        weights_fine = ray_samples_pdf.get_weights(field_outputs_fine[FieldHeadNames.DENSITY])
        rgb_fine = self.renderer_rgb(
            rgb=field_outputs_fine[FieldHeadNames.RGB],
            weights=weights_fine,
        )
        accumulation_fine = self.renderer_accumulation(weights_fine)
        depth_fine = self.renderer_depth(weights_fine, ray_samples_pdf)

        outputs = {
            "rgb_coarse": rgb_coarse,
            "rgb_fine": rgb_fine,
            "accumulation_coarse": accumulation_coarse,
            "accumulation_fine": accumulation_fine,
            "depth_coarse": depth_coarse,
            "depth_fine": depth_fine,
        }
        return outputs

    def get_loss_dict(self, outputs, batch, step, metrics_dict=None) -> Dict[str, torch.Tensor]:
        # Scaling metrics by coefficients to create the losses.
        device = outputs["rgb_coarse"].device
        image = batch["image"].to(device)

        rgb_loss_coarse = self.rgb_loss(image, outputs["rgb_coarse"])
        rgb_loss_fine = self.rgb_loss(image, outputs["rgb_fine"])

        loss_dict = {"rgb_loss_coarse": rgb_loss_coarse, "rgb_loss_fine": rgb_loss_fine}
        loss_dict = misc.scale_dict(loss_dict, self.config.loss_coefficients)
        return loss_dict

    def get_image_metrics_and_images(
        self, outputs: Dict[str, torch.Tensor], batch: Dict[str, torch.Tensor]
    ) -> Tuple[Dict[str, float], Dict[str, torch.Tensor]]:
        image = batch["image"].to(outputs["rgb_coarse"].device)
        rgb_coarse = outputs["rgb_coarse"]
        rgb_fine = outputs["rgb_fine"]
        acc_coarse = colormaps.apply_colormap(outputs["accumulation_coarse"])
        acc_fine = colormaps.apply_colormap(outputs["accumulation_fine"])
        assert self.config.collider_params is not None
        depth_coarse = colormaps.apply_depth_colormap(
            outputs["depth_coarse"],
            accumulation=outputs["accumulation_coarse"],
            near_plane=self.config.collider_params["near_plane"],
            far_plane=self.config.collider_params["far_plane"],
        )
        depth_fine = colormaps.apply_depth_colormap(
            outputs["depth_fine"],
            accumulation=outputs["accumulation_fine"],
            near_plane=self.config.collider_params["near_plane"],
            far_plane=self.config.collider_params["far_plane"],
        )

        combined_rgb = torch.cat([image, rgb_coarse, rgb_fine], dim=1)
        combined_acc = torch.cat([acc_coarse, acc_fine], dim=1)
        combined_depth = torch.cat([depth_coarse, depth_fine], dim=1)

        # Switch images from [H, W, C] to [1, C, H, W] for metrics computations
        image = torch.moveaxis(image, -1, 0)[None, ...]
        rgb_coarse = torch.moveaxis(rgb_coarse, -1, 0)[None, ...]
        rgb_fine = torch.moveaxis(rgb_fine, -1, 0)[None, ...]

        coarse_psnr = self.psnr(image, rgb_coarse)
        fine_psnr = self.psnr(image, rgb_fine)
        fine_ssim = self.ssim(image, rgb_fine)
        fine_lpips = self.lpips(image, rgb_fine)

        metrics_dict = {
            "psnr": float(fine_psnr.item()),
            "coarse_psnr": float(coarse_psnr),
            "fine_psnr": float(fine_psnr),
            "fine_ssim": float(fine_ssim),
            "fine_lpips": float(fine_lpips),
        }
        images_dict = {"img": combined_rgb, "accumulation": combined_acc, "depth": combined_depth}
        return metrics_dict, images_dict<|MERGE_RESOLUTION|>--- conflicted
+++ resolved
@@ -134,12 +134,7 @@
             param_groups["temporal_distortion"] = list(self.temporal_distortion.parameters())
         return param_groups
 
-<<<<<<< HEAD
     def get_outputs(self, ray_bundle: RayBundle, **kwargs):
-
-=======
-    def get_outputs(self, ray_bundle: RayBundle):
->>>>>>> e9bba85b
         if self.field_coarse is None or self.field_fine is None:
             raise ValueError("populate_fields() must be called before get_outputs")
 
