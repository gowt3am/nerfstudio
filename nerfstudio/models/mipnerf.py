--- conflicted
+++ resolved
@@ -95,12 +95,7 @@
         param_groups["fields"] = list(self.field.parameters())
         return param_groups
 
-<<<<<<< HEAD
     def get_outputs(self, ray_bundle: RayBundle, **kwargs):
-
-=======
-    def get_outputs(self, ray_bundle: RayBundle):
->>>>>>> e9bba85b
         if self.field is None:
             raise ValueError("populate_fields() must be called before get_outputs")
 
