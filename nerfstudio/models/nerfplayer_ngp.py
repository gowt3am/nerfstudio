# Copyright 2022 The Nerfstudio Team. All rights reserved.
#
# Licensed under the Apache License, Version 2.0 (the "License");
# you may not use this file except in compliance with the License.
# You may obtain a copy of the License at
#
#     http://www.apache.org/licenses/LICENSE-2.0
#
# Unless required by applicable law or agreed to in writing, software
# distributed under the License is distributed on an "AS IS" BASIS,
# WITHOUT WARRANTIES OR CONDITIONS OF ANY KIND, either express or implied.
# See the License for the specific language governing permissions and
# limitations under the License.

"""
Implementation of NeRFPlayer (https://arxiv.org/abs/2210.15947) with InstantNGP backbone.
"""

from __future__ import annotations

from dataclasses import dataclass, field
from typing import List, Type

import nerfacc
import torch
from torch.nn import Parameter
from torchmetrics import PeakSignalNoiseRatio
from torchmetrics.functional import structural_similarity_index_measure
from torchmetrics.image.lpip import LearnedPerceptualImagePatchSimilarity
from typing_extensions import Literal

from nerfstudio.cameras.rays import RayBundle
from nerfstudio.engine.callbacks import (
    TrainingCallback,
    TrainingCallbackAttributes,
    TrainingCallbackLocation,
)
from nerfstudio.field_components.field_heads import FieldHeadNames
from nerfstudio.field_components.spatial_distortions import SceneContraction
from nerfstudio.fields.nerfplayer_ngp_field import NerfplayerNGPField
from nerfstudio.model_components.losses import MSELoss
from nerfstudio.model_components.ray_samplers import VolumetricSampler
from nerfstudio.model_components.renderers import (
    AccumulationRenderer,
    DepthRenderer,
    RGBRenderer,
)
from nerfstudio.models.base_model import Model
from nerfstudio.models.instant_ngp import InstantNGPModelConfig, NGPModel


@dataclass
class NerfplayerNGPModelConfig(InstantNGPModelConfig):
    """NeRFPlayer Model Config with InstantNGP backbone.
    Tips for tuning the performance:
    1. If the scene is flickering, this is caused by unwanted high-freq on the temporal dimension.
        Try reducing `temporal_dim` first, but don't be too small, otherwise the dynamic object is blurred.
        Then try increasing the `temporal_tv_weight`. This is the loss for promoting smoothness among the
        temporal channels.
    2. If a faster rendering is preferred, then try reducing `log2_hashmap_size`. If more details are
        wanted, try increasing `log2_hashmap_size`.
    3. If the input cameras are of limited numbers, try reducing `num_levels`. `num_levels` is for
        multi-resolution volume sampling, and has a similar behavior to the freq in NeRF. With a small
        `num_levels`, a blurred rendering will be generated, but it is unlikely to overfit the training views.
    """

    _target: Type = field(default_factory=lambda: NerfplayerNGPModel)
    temporal_dim: int = 64
    """Hashing grid parameter. A higher temporal dim means a higher temporal frequency."""
    num_levels: int = 16
    """Hashing grid parameter."""
    features_per_level: int = 2
    """Hashing grid parameter."""
    log2_hashmap_size: int = 17
    """Hashing grid parameter."""
    base_resolution: int = 16
    """Hashing grid parameter."""
    temporal_tv_weight: float = 1
    """Temporal TV loss balancing weight for feature channels."""
    depth_weight: float = 1e-1
    """depth loss balancing weight for feature channels."""
    train_background_color: Literal["random", "black", "white"] = "random"
    """The training background color that is given to untrained areas."""
    eval_background_color: Literal["random", "black", "white"] = "white"
    """The training background color that is given to untrained areas."""
    disable_viewing_dependent: bool = True
    """Disable viewing dependent effects."""
    disable_scene_contraction: bool = False
    """Whether to disable scene contraction or not."""


class NerfplayerNGPModel(NGPModel):
    """NeRFPlayer Model with InstantNGP backbone.

    Args:
        config: NeRFPlayer NGP configuration to instantiate model
    """

    config: NerfplayerNGPModelConfig
    field: NerfplayerNGPField

    def populate_modules(self):
        """Set the fields and modules."""
        Model.populate_modules(self)

        if self.config.disable_scene_contraction:
            scene_contraction = None
        else:
            scene_contraction = SceneContraction(order=float("inf"))

        self.field = NerfplayerNGPField(
            aabb=self.scene_box.aabb,
            use_appearance_embedding=self.config.use_appearance_embedding,
            num_images=self.num_train_data,
            temporal_dim=self.config.temporal_dim,
            num_levels=self.config.num_levels,
            features_per_level=self.config.features_per_level,
            log2_hashmap_size=self.config.log2_hashmap_size,
            base_resolution=self.config.base_resolution,
            disable_viewing_dependent=self.config.disable_viewing_dependent,
            spatial_distortion=scene_contraction,
        )

        self.scene_aabb = Parameter(self.scene_box.aabb.flatten(), requires_grad=False)

        # Occupancy Grid
        self.occupancy_grid = nerfacc.OccGridEstimator(
            roi_aabb=self.scene_aabb,
            resolution=self.config.grid_resolution,
            levels=self.config.grid_levels,
        )

        # Sampler
        self.sampler = VolumetricSampler(
            occupancy_grid=self.occupancy_grid,
            density_fn=self.field.density_fn,
        )  # need to update the density_fn later during forward (for input time)

        # renderers
        self.renderer_rgb = RGBRenderer()  # will update bgcolor later during forward
        self.renderer_accumulation = AccumulationRenderer()
        self.renderer_depth = DepthRenderer(method="expected")

        # losses
        self.rgb_loss = MSELoss()

        # metrics
        self.psnr = PeakSignalNoiseRatio(data_range=1.0)
        self.ssim = structural_similarity_index_measure
        self.lpips = LearnedPerceptualImagePatchSimilarity(normalize=True)
        self.temporal_distortion = True  # for viewer

<<<<<<< HEAD
    def get_outputs(self, ray_bundle: RayBundle, **kwargs):
=======
    def get_training_callbacks(
        self, training_callback_attributes: TrainingCallbackAttributes
    ) -> List[TrainingCallback]:
        def update_occupancy_grid(step: int):
            self.occupancy_grid.update_every_n_steps(
                step=step,
                occ_eval_fn=lambda x: self.field.get_opacity(x, self.config.render_step_size),
            )

        return [
            TrainingCallback(
                where_to_run=[TrainingCallbackLocation.BEFORE_TRAIN_ITERATION],
                update_every_num_iters=1,
                func=update_occupancy_grid,
            ),
        ]

    def get_outputs(self, ray_bundle: RayBundle):
>>>>>>> 9a0ecb6f
        num_rays = len(ray_bundle)

        with torch.no_grad():
            ray_samples, ray_indices = self.sampler(
                ray_bundle=ray_bundle,
                near_plane=self.config.near_plane,
                far_plane=self.config.far_plane,
                render_step_size=self.config.render_step_size,
                cone_angle=self.config.cone_angle,
                alpha_thre=self.config.alpha_thre,
            )

        field_outputs = self.field(ray_samples)

        # accumulation
        packed_info = nerfacc.pack_info(ray_indices, num_rays)
        weights = nerfacc.render_weight_from_density(
            packed_info=packed_info,
            sigmas=field_outputs[FieldHeadNames.DENSITY][..., 0],
            t_starts=ray_samples.frustums.starts[..., 0],
            t_ends=ray_samples.frustums.ends[..., 0],
        )[0]
        weights = weights[..., None]

        # update bgcolor in the renderer; usually random color for training and fixed color for inference
        if self.training:
            self.renderer_rgb.background_color = self.config.train_background_color
        else:
            self.renderer_rgb.background_color = self.config.eval_background_color
        rgb = self.renderer_rgb(
            rgb=field_outputs[FieldHeadNames.RGB],
            weights=weights,
            ray_indices=ray_indices,
            num_rays=num_rays,
        )
        depth = self.renderer_depth(
            weights=weights, ray_samples=ray_samples, ray_indices=ray_indices, num_rays=num_rays
        )
        accumulation = self.renderer_accumulation(weights=weights, ray_indices=ray_indices, num_rays=num_rays)

        outputs = {
            "rgb": rgb,
            "accumulation": accumulation,
            "depth": depth,
            "num_samples_per_ray": packed_info[:, 1],
        }
        # adding them to outputs for calculating losses
        if self.training and self.config.depth_weight > 0:
            outputs["ray_indices"] = ray_indices
            outputs["ray_samples"] = ray_samples
            outputs["weights"] = weights
            outputs["sigmas"] = field_outputs[FieldHeadNames.DENSITY]
        return outputs

    def get_loss_dict(self, outputs, batch, step, metrics_dict=None):
        image = batch["image"].to(self.device)
        rgb_loss = self.rgb_loss(image, outputs["rgb"])
        loss_dict = {"rgb_loss": rgb_loss}
        if "depth_image" in batch.keys() and self.config.depth_weight > 0 and self.training:
            mask = batch["depth_image"] != 0
            # First we calculate the depth value, just like most of the papers.
            loss_dict["depth_loss"] = (outputs["depth"][mask] - batch["depth_image"][mask]).abs().mean()
            # But this is not enough -- it will lead to fog like reconstructions, even with depth supervision.
            # Because this loss only cares about the mean value.
            # (Feel free to try it and see the fog-like effects on DyCheck by commenting out the following loss.)
            # > The fog can be effectively penalized by multiview inputs (i.e., from another viewing point).
            # > However, it is hard to get multiple views under the setting of dynamic scenes.
            # > A new view always indicates another camera, which is expensive and brings sync problems.
            # In DyCheck (https://arxiv.org/abs/2210.13445), surface sparsity regularizer
            # (i.e., `distortion_loss` in nerfstudio) is used to make surface tight.
            # The `distortion_loss` can be used here as well, but personally find it hard to implement...
            # (Due to volume sampling, seems that cuda kernels are needed for efficiently computing the loss.)
            # (Try nerfplayer with nerfacto backbone for distortion loss.)
            # Instead, directly penalizing the empty space is found effective here. Perhaps due to a more
            # "clear" loss (as it is directly applied to the network outputs, rather than post-processed values).
            # But such a loss also has drawbacks: it tends to overfit wrong (or noise) presented in the depth map.
            # Some structures are floating in the air with this loss...
            gt_depth_packed = batch["depth_image"][outputs["ray_indices"]]
            steps = (outputs["ray_samples"].frustums.starts + outputs["ray_samples"].frustums.ends) / 2
            # empty area should not be too close to the given depth, so lets add a margin to the gt depth
            margin = (self.scene_box.aabb.max() - self.scene_box.aabb.min()) / 128
            density_min_mask = (gt_depth_packed - steps > margin) & (gt_depth_packed != 0)
            loss_dict["depth_loss"] += (outputs["sigmas"][density_min_mask[..., 0]].pow(2)).mean() * 1e-2
            loss_dict["depth_loss"] *= self.config.depth_weight
        if self.config.temporal_tv_weight > 0 and self.training:
            loss_dict["temporal_tv_loss"] = self.config.temporal_tv_weight * self.field.mlp_base.get_temporal_tv_loss()
        return loss_dict<|MERGE_RESOLUTION|>--- conflicted
+++ resolved
@@ -150,9 +150,6 @@
         self.lpips = LearnedPerceptualImagePatchSimilarity(normalize=True)
         self.temporal_distortion = True  # for viewer
 
-<<<<<<< HEAD
-    def get_outputs(self, ray_bundle: RayBundle, **kwargs):
-=======
     def get_training_callbacks(
         self, training_callback_attributes: TrainingCallbackAttributes
     ) -> List[TrainingCallback]:
@@ -170,8 +167,7 @@
             ),
         ]
 
-    def get_outputs(self, ray_bundle: RayBundle):
->>>>>>> 9a0ecb6f
+    def get_outputs(self, ray_bundle: RayBundle, **kwargs):
         num_rays = len(ray_bundle)
 
         with torch.no_grad():
